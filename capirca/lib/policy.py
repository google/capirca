--- conflicted
+++ resolved
@@ -1819,17 +1819,14 @@
   DECAPSULATE = 67
   SOURCE_SERVICE_ACCOUNTS = 68
   VERSA_APPLICATION = 69
-<<<<<<< HEAD
-  APPLICATION_ID = 70
-  INTERFACE = 71
-=======
   TRAFFIC_CLASS = 70
   NEXT_HOP_GROUP = 71
   NEXT_INTERFACE = 72
   POLICE_KBPS = 73
   POLICE_BURST = 74
   POLICE_PPS = 75
->>>>>>> c5158902
+  APPLICATION_ID = 76
+  INTERFACE = 77
 
   def __init__(self, var_type, value):
     self.var_type = var_type
