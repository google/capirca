# Copyright 2011 Google Inc. All Rights Reserved.
#
# Licensed under the Apache License, Version 2.0 (the "License");
# you may not use this file except in compliance with the License.
# You may obtain a copy of the License at
#
#     http://www.apache.org/licenses/LICENSE-2.0
#
# unless required by applicable law or agreed to in writing, software
# distributed under the License is distributed on an "AS IS" BASIS,
# WITHOUT WARRANTIES OR CONDITIONS OF ANY KIND, either express or implied.
# See the License for the specific language governing permissions and
# limitations under the License.
#

"""Parses the generic policy files and return a policy object for acl rendering.
"""

from __future__ import absolute_import
from __future__ import division
from __future__ import print_function
from __future__ import unicode_literals

__author__ = ['pmoody@google.com',
              'watson@google.com']

import datetime
import os
import sys

from lib import nacaddr
from lib import naming
from ply import lex
from ply import yacc

import logging


DEFINITIONS = None
DEFAULT_DEFINITIONS = './def'
ACTIONS = set(('accept', 'count', 'deny', 'reject', 'next',
               'reject-with-tcp-rst'))
_FLEXIBLE_MATCH_RANGE_ATTRIBUTES = {'byte-offset',
                                    'bit-offset',
                                    'bit-length',
                                    'match-start',
                                    'range',
                                    'range-except',
                                    'flexible-range-name'}
_FLEXIBLE_MATCH_START_OPTIONS = {'layer-3', 'layer-4', 'payload'}
_LOGGING = set(('true', 'True', 'syslog', 'local', 'disable', 'log-both'))
_OPTIMIZE = True
_SHADE_CHECK = False


class Error(Exception):
  """Generic error class."""


class FileNotFoundError(Error):
  """Policy file unable to be read."""


class FileReadError(Error):
  """Policy file unable to be read."""


class RecursionTooDeepError(Error):
  """Included files exceed maximum recursion depth."""


class ParseError(Error):
  """ParseError in the input."""


class TermAddressExclusionError(Error):
  """Excluded address block is not contained in the accepted address block."""


class TermObjectTypeError(Error):
  """Error with an object passed to Term."""


class TermPortProtocolError(Error):
  """Error when a requested protocol doesn't have any of the requested ports."""


class TermProtocolEtherTypeError(Error):
  """Error when both ether-type & upper-layer protocol matches are requested."""


class TermNoActionError(Error):
  """Error when a term hasn't defined an action."""


class TermInvalidIcmpType(Error):
  """Error when a term has invalid icmp-types specified."""


class InvalidTermActionError(Error):
  """Error when an action is invalid."""


class InvalidTermLoggingError(Error):
  """Error when a option is set for logging."""


class UndefinedAddressError(Error):
  """Error when an undefined address is referenced."""


class NoTermsError(Error):
  """Error when no terms were found."""


class ShadingError(Error):
  """Error when a term is shaded by a prior term."""


class FlexibleMatchError(Error):
  """Error when a term contains an invalid flexible match value."""


def TranslatePorts(ports, protocols, term_name):
  """Return all ports of all protocols requested.

  Args:
    ports: list of ports, eg ['SMTP', 'DNS', 'HIGH_PORTS']
    protocols: list of protocols, eg ['tcp', 'udp']
    term_name: name of current term, used for warning messages

  Returns:
    ret_array: list of ports tuples such as [(25,25), (53,53), (1024,65535)]

  Note:
    Duplication will be taken care of in Term.CollapsePortList
  """
  ret_array = []
  for proto in protocols:
    for port in ports:
      service_by_proto = DEFINITIONS.GetServiceByProto(port, proto)
      if not service_by_proto:
        logging.warn('%s %s %s %s %s %s%s %s', 'Term', term_name,
                     'has service', port, 'which is not defined with protocol',
                     proto,
                     ', but will be permitted. Unless intended, you should',
                     'consider splitting the protocols into separate terms!')

      for p in [x.split('-') for x in service_by_proto]:
        if len(p) == 1:
          ret_array.append((int(p[0]), int(p[0])))
        else:
          ret_array.append((int(p[0]), int(p[1])))
  return ret_array


# classes for storing the object types in the policy files.
class Policy(object):
  """The policy object contains everything found in a given policy file."""

  def __init__(self, header, terms):
    """Initiator for the Policy object.

    Args:
      header: __main__.Header object. contains comments which should be passed
        on to the rendered acls as well as the type of acls this policy file
        should render to.

      terms: list __main__.Term. an array of Term objects which must be rendered
        in each of the rendered acls.

    Attributes:
      filters: list of tuples containing (header, terms).
    """
    self.filters = []
    self.filename = ''
    self.AddFilter(header, terms)

  def AddFilter(self, header, terms):
    """Add another header & filter."""
    self.filters.append((header, terms))
    self._TranslateTerms(terms)
    if _SHADE_CHECK:
      self._DetectShading(terms)

  def _TranslateTerms(self, terms):
    """."""
    if not terms:
      raise NoTermsError('no terms found')
    for term in terms:
      # TODO(pmoody): this probably belongs in Term.SanityCheck(),
      # or at the very least, in some method under class Term()
      if term.translated:
        continue
      if term.port:
        term.port = TranslatePorts(term.port, term.protocol, term.name)
        if not term.port:
          raise TermPortProtocolError(
              'no ports of the correct protocol for term %s' % (
                  term.name))
      if term.source_port:
        term.source_port = TranslatePorts(term.source_port, term.protocol,
                                          term.name)
        if not term.source_port:
          raise TermPortProtocolError(
              'no source ports of the correct protocol for term %s' % (
                  term.name))
      if term.destination_port:
        term.destination_port = TranslatePorts(term.destination_port,
                                               term.protocol, term.name)
        if not term.destination_port:
          raise TermPortProtocolError(
              'no destination ports of the correct protocol for term %s' % (
                  term.name))

      # If argument is true, we optimize, otherwise just sort addresses
      term.AddressCleanup(_OPTIMIZE)
      # Reset _OPTIMIZE global to default value
      globals()['_OPTIMIZE'] = True
      term.SanityCheck()
      term.translated = True

  @property
  def headers(self):
    """Returns the headers from each of the configured filters.

    Returns:
      headers
    """
    return [x[0] for x in self.filters]

  def _DetectShading(self, terms):
    """Finds terms which are shaded (impossible to reach).

    Iterate through each term, looking at each prior term. If a prior term
    contains every component of the current term then the current term would
    never be hit and is thus shaded. This can be a mistake.

    Args:
      terms: list of Term objects.

    Raises:
      ShadingError: When a term is impossible to reach.
    """
    # Reset _OPTIMIZE global to default value
    globals()['_SHADE_CHECK'] = False
    shading_errors = []
    for index, term in enumerate(terms):
      for prior_index in xrange(index):
        # Check each term that came before for shading. Terms with next as an
        # action do not terminate evaluation, so cannot shade.
        if (term in terms[prior_index]
            and 'next' not in terms[prior_index].action):
          shading_errors.append(
              '  %s is shaded by %s.' % (
                  term.name, terms[prior_index].name))
    if shading_errors:
      raise ShadingError('\n'.join(shading_errors))

  def __eq__(self, obj):
    """Compares for equality against another Policy object.

    Note that it is picky and requires the list contents to be in the
    same order.

    Args:
      obj: object to be compared to for equality.
    Returns:
      True if the list of filters in this policy object is equal to the list
      in obj and False otherwise.
    """
    if not isinstance(obj, Policy):
      return False
    return self.filters == obj.filters

  def __str__(self):
    def tuple_str(tup):
      return '%s:%s' % (tup[0], tup[1])
    return 'Policy: {%s}' % ', '.join(map(tuple_str, self.filters))

  def __repr__(self):
    return self.__str__()


class Term(object):
  """The Term object is used to store each of the terms.

  Args:
    obj: an object of type VarType or a list of objects of type VarType

  members:
    address/source_address/destination_address/: list of
      VarType.(S|D)?ADDRESS's
    address_exclude/source_address_exclude/destination_address_exclude: list of
      VarType.(S|D)?ADDEXCLUDE's
    port/source_port/destination_port: list of VarType.(S|D)?PORT's
    options: list of VarType.OPTION's.
    protocol: list of VarType.PROTOCOL's.
    counter: VarType.COUNTER
    action: list of VarType.ACTION's
    dscp-set: VarType.DSCP_SET
    dscp-match: VarType.DSCP_MATCH
    dscp-except: VarType.DSCP_EXCEPT
    comments: VarType.COMMENT
    flexible-match-range: VarType.FLEXIBLE_MATCH_RANGE
    forwarding-class: VarType.FORWARDING_CLASS
    expiration: VarType.EXPIRATION
    verbatim: VarType.VERBATIM
    logging: VarType.LOGGING
    log_name: VarType.LOG_NAME
    next-ip: VarType.NEXT_IP
    qos: VarType.QOS
    pan-application: VarType.PAN_APPLICATION
    policer: VarType.POLICER
    vpn: VarType.VPN
  """
  ICMP_TYPE = {4: {'echo-reply': 0,
                   'unreachable': 3,
                   'source-quench': 4,
                   'redirect': 5,
                   'alternate-address': 6,
                   'echo-request': 8,
                   'router-advertisement': 9,
                   'router-solicitation': 10,
                   'time-exceeded': 11,
                   'parameter-problem': 12,
                   'timestamp-request': 13,
                   'timestamp-reply': 14,
                   'information-request': 15,
                   'information-reply': 16,
                   'mask-request': 17,
                   'mask-reply': 18,
                   'conversion-error': 31,
                   'mobile-redirect': 32,
                  },
               6: {'destination-unreachable': 1,
                   'packet-too-big': 2,
                   'time-exceeded': 3,
                   'parameter-problem': 4,
                   'echo-request': 128,
                   'echo-reply': 129,
                   'multicast-listener-query': 130,
                   'multicast-listener-report': 131,
                   'multicast-listener-done': 132,
                   'router-solicit': 133,
                   'router-advertisement': 134,
                   'neighbor-solicit': 135,
                   'neighbor-advertisement': 136,
                   'redirect-message': 137,
                   'router-renumbering': 138,
                   'icmp-node-information-query': 139,
                   'icmp-node-information-response': 140,
                   'inverse-neighbor-discovery-solicitation': 141,
                   'inverse-neighbor-discovery-advertisement': 142,
                   'version-2-multicast-listener-report': 143,
                   'home-agent-address-discovery-request': 144,
                   'home-agent-address-discovery-reply': 145,
                   'mobile-prefix-solicitation': 146,
                   'mobile-prefix-advertisement': 147,
                   'certification-path-solicitation': 148,
                   'certification-path-advertisement': 149,
                   'multicast-router-advertisement': 151,
                   'multicast-router-solicitation': 152,
                   'multicast-router-termination': 153,
                  },
              }
  _IPV4_BYTE_SIZE = 1
  _IPV6_BYTE_SIZE = 4

  def __init__(self, obj):
    self.name = None

    self.action = []
    self.address = []
    self.address_exclude = []
    self.comment = []
    self.counter = None
    self.expiration = None
    self.destination_address = []
    self.destination_address_exclude = []
    self.destination_port = []
    self.destination_prefix = []
    self.forwarding_class = []
    self.logging = []
    self.log_name = None
    self.loss_priority = None
    self.option = []
    self.owner = None
    self.policer = None
    self.port = []
    self.precedence = []
    self.principals = []
    self.protocol = []
    self.protocol_except = []
    self.qos = None
    self.pan_application = []
    self.routing_instance = None
    self.source_address = []
    self.source_address_exclude = []
    self.source_port = []
    self.source_prefix = []
    self.verbatim = []
    # juniper specific.
    self.packet_length = None
    self.fragment_offset = None
    self.hop_limit = None
    self.icmp_type = []
    self.ether_type = []
    self.traffic_type = []
    self.translated = False
    self.dscp_set = None
    self.dscp_match = []
    self.dscp_except = []
    self.next_ip = None
    self.flexible_match_range = []
    self.source_prefix_except = []
    self.destination_prefix_except = []
    # srx specific
    self.vpn = None
    # gce specific
    self.source_tag = []
    self.destination_tag = []
    # iptables specific
    self.source_interface = None
    self.destination_interface = None
    self.platform = []
    self.platform_exclude = []
    self.timeout = None
    self.flattened = False
    self.flattened_addr = None
    self.flattened_saddr = None
    self.flattened_daddr = None

    # AddObject touches variables which might not have been initialized
    # further up so this has to be at the end.
    self.AddObject(obj)

  def __contains__(self, other):
    """Determine if other term is contained in this term."""
    if self.verbatim or other.verbatim:
      # short circuit these
      if sorted(self.verbatim) != sorted(other.verbatim):
        return False

    # check protocols
    # either protocol or protocol-except may be used, not both at the same time.
    if self.protocol:
      if other.protocol:
        if not self.CheckProtocolIsContained(other.protocol, self.protocol):
          return False
      # this term has protocol, other has protocol_except.
      elif other.protocol_except:
        return False
      else:
        # other does not have protocol or protocol_except. since we do other
        # cannot be contained in self.
        return False
    elif self.protocol_except:
      if other.protocol_except:
        if self.CheckProtocolIsContained(
            self.protocol_except, other.protocol_except):
          return False
      elif other.protocol:
        for proto in other.protocol:
          if proto in self.protocol_except:
            return False
      else:
        return False

    # combine addresses with exclusions for proper contains comparisons.
    if not self.flattened:
      self.FlattenAll()
    if not other.flattened:
      other.FlattenAll()

    # flat 'address' is compared against other flat (saddr|daddr).
    # if NONE of these evaluate to True other is not contained.
    if not (
        self.CheckAddressIsContained(
            self.flattened_addr, other.flattened_addr)
        or self.CheckAddressIsContained(
            self.flattened_addr, other.flattened_saddr)
        or self.CheckAddressIsContained(
            self.flattened_addr, other.flattened_daddr)):
      return False

    # compare flat address from other to flattened self (saddr|daddr).
    if not (
        # other's flat address needs both self saddr & daddr to contain in order
        # for the term to be contained. We already compared the flattened_addr
        # attributes of both above, which was not contained.
        self.CheckAddressIsContained(
            other.flattened_addr, self.flattened_saddr)
        and self.CheckAddressIsContained(
            other.flattened_addr, self.flattened_daddr)):
      return False

    # basic saddr/daddr check.
    if not (
        self.CheckAddressIsContained(
            self.flattened_saddr, other.flattened_saddr)):
      return False
    if not (
        self.CheckAddressIsContained(
            self.flattened_daddr, other.flattened_daddr)):
      return False

    if not (
        self.CheckPrincipalsContained(
            self.principals, other.principals)):
      return False

    # check ports
    # like the address directive, the port directive is special in that it can
    # be either source or destination.
    if self.port:
      if not (self.CheckPortIsContained(self.port, other.port) or
              self.CheckPortIsContained(self.port, other.sport) or
              self.CheckPortIsContained(self.port, other.dport)):
        return False
    if not self.CheckPortIsContained(self.source_port, other.source_port):
      return False
    if not self.CheckPortIsContained(self.destination_port,
                                     other.destination_port):
      return False

    # prefix lists
    if self.source_prefix:
      if sorted(self.source_prefix) != sorted(other.source_prefix):
        return False
    if self.source_prefix_except:
      if sorted(self.source_prefix_except) != sorted(
          other.source_prefix_except):
        return False
    if self.destination_prefix:
      if sorted(self.destination_prefix) != sorted(
          other.destination_prefix):
        return False
    if self.destination_prefix_except:
      if sorted(self.destination_prefix_except) != sorted(
          other.destination_prefix_except):
        return False

    # check source and destination tags
    if self.source_tag:
      if sorted(self.source_tag != sorted(other.source_tag)):
        return False
      if sorted(self.destination_tag != sorted(other.destination_tag)):
        return False

    # check precedence
    if self.precedence:
      if not other.precedence:
        return False
      for precedence in other.precedence:
        if precedence not in self.precedence:
          return False
    # check various options
    if self.option:
      if not other.option:
        return False
      for opt in other.option:
        if opt not in self.option:
          return False
    # check forwarding-class
    if self.forwarding_class:
      if not other.forwarding_class:
        return False
      for fc in other.forwarding_class:
        if fc not in self.forwarding_class:
          return False
    if self.next_ip:
      if not other.next_ip:
        return False
    if self.fragment_offset:
      # fragment_offset looks like 'integer-integer' or just, 'integer'
      sfo = [int(x) for x in self.fragment_offset.split('-')]
      if other.fragment_offset:
        ofo = [int(x) for x in other.fragment_offset.split('-')]
        if sfo[0] < ofo[0] or sorted(sfo[1:]) > sorted(ofo[1:]):
          return False
      else:
        return False
    if self.hop_limit:
      # hop_limit looks like 'integer-integer' or just, 'integer'
      shl = [int(x) for x in self.hop_limit.split('-')]
      if other.hop_limit:
        ohl = [int(x) for x in other.hop_limit.split('-')]
        if shl[0] < ohl[0]:
          return False
        shll, ohll = shl[1:2], ohl[1:2]
        if shll and ohll:
          if shl[0] > ohl[0]:
            return False
      else:
        return False
    if self.packet_length:
      # packet_length looks like 'integer-integer' or just, 'integer'
      spl = [int(x) for x in self.packet_length.split('-')]
      if other.packet_length:
        opl = [int(x) for x in other.packet_length.split('-')]
        if spl[0] < opl[0] or sorted(spl[1:]) > sorted(opl[1:]):
          return False
      else:
        return False
    if self.icmp_type:
      if sorted(self.icmp_type) is not sorted(other.icmp_type):
        return False

    # check platform
    if self.platform:
      if sorted(self.platform) is not sorted(other.platform):
        return False
    if self.platform_exclude:
      if sorted(self.platform_exclude) is not sorted(other.platform_exclude):
        return False

    # we have containment
    return True

  def __str__(self):
    ret_str = []
    ret_str.append(' name: %s' % self.name)
    if self.address:
      ret_str.append('  address: %s' % sorted(self.address))
    if self.address_exclude:
      ret_str.append('  address_exclude: %s' % sorted(self.address_exclude))
    if self.source_address:
      ret_str.append('  source_address: %s' % sorted(self.source_address))
    if self.source_address_exclude:
      ret_str.append('  source_address_exclude: %s' %
                     sorted(self.source_address_exclude))
    if self.source_tag:
      ret_str.append('  source_tag: %s' % self.source_tag)
    if self.destination_address:
      ret_str.append('  destination_address: %s' % sorted(self.destination_address))
    if self.destination_address_exclude:
      ret_str.append('  destination_address_exclude: %s' %
                     sorted(self.destination_address_exclude))
    if self.destination_tag:
      ret_str.append('  destination_tag: %s' % self.destination_tag)
    if self.source_prefix:
      ret_str.append('  source_prefix: %s' % self.source_prefix)
    if self.source_prefix_except:
      ret_str.append('  source_prefix_except: %s' % self.source_prefix_except)
    if self.destination_prefix:
      ret_str.append('  destination_prefix: %s' % self.destination_prefix)
    if self.destination_prefix_except:
      ret_str.append('  destination_prefix_except: %s' %
                     self.destination_prefix_except)
    if self.forwarding_class:
      ret_str.append('  forwarding_class: %s' % self.forwarding_class)
    if self.next_ip:
      ret_str.append('  next_ip: %s' % self.next_ip)
    if self.protocol:
      ret_str.append('  protocol: %s' % sorted(self.protocol))
    if self.protocol_except:
      ret_str.append('  protocol-except: %s' % self.protocol_except)
    if self.owner:
      ret_str.append('  owner: %s' % self.owner)
    if self.port:
      ret_str.append('  port: %s' % sorted(self.port))
    if self.source_port:
      ret_str.append('  source_port: %s' % sorted(self.source_port))
    if self.destination_port:
      ret_str.append('  destination_port: %s' % sorted(self.destination_port))
    if self.action:
      ret_str.append('  action: %s' % self.action)
    if self.option:
      ret_str.append('  option: %s' % self.option)
    if self.flexible_match_range:
      ret_str.append('  flexible_match_range: %s' % self.flexible_match_range)
    if self.qos:
      ret_str.append('  qos: %s' % self.qos)
    if self.pan_application:
      ret_str.append('  pan_application: %s' % self.pan_application)
    if self.logging:
      ret_str.append('  logging: %s' % self.logging)
    if self.log_name:
      ret_str.append('  log_name: %s' % self.log_name)
    if self.counter:
      ret_str.append('  counter: %s' % self.counter)
    if self.source_interface:
      ret_str.append('  source_interface: %s' % self.source_interface)
    if self.destination_interface:
      ret_str.append('  destination_interface: %s' % self.destination_interface)
    if self.expiration:
      ret_str.append('  expiration: %s' % self.expiration)
    if self.platform:
      ret_str.append('  platform: %s' % self.platform)
    if self.platform_exclude:
      ret_str.append('  platform_exclude: %s' % self.platform_exclude)
    if self.timeout:
      ret_str.append('  timeout: %s' % self.timeout)
    if self.vpn:
      vpn_name, pair_policy = self.vpn
      if pair_policy:
        ret_str.append('  vpn: name = %s, pair_policy = %s' %
                       (vpn_name, pair_policy))
      else:
        ret_str.append('  vpn: name = %s' % vpn_name)

    return '\n'.join(ret_str)

  def __repr__(self):
    return self.__str__()

  def __eq__(self, other):
    # action
    if sorted(self.action) != sorted(other.action):
      return False

    # addresses.
    if not (sorted(self.address) == sorted(other.address) and
            sorted(self.source_address) == sorted(other.source_address) and
            sorted(self.source_address_exclude) ==
            sorted(other.source_address_exclude) and
            sorted(self.destination_address) ==
            sorted(other.destination_address) and
            sorted(self.destination_address_exclude) ==
            sorted(other.destination_address_exclude)):
      return False

    # prefix lists
    if not (sorted(self.source_prefix) == sorted(other.source_prefix) and
            sorted(self.source_prefix_except) ==
            sorted(other.source_prefix_except) and
            sorted(self.destination_prefix) ==
            sorted(other.destination_prefix) and
            sorted(self.destination_prefix_except) ==
            sorted(other.destination_prefix_except)):
      return False

    # ports
    if not (sorted(self.port) == sorted(other.port) and
            sorted(self.source_port) == sorted(other.source_port) and
            sorted(self.destination_port) == sorted(other.destination_port)):
      return False

    # protocol
    if not (sorted(self.protocol) == sorted(other.protocol) and
            sorted(self.protocol_except) == sorted(other.protocol_except)):
      return False

    # option
    if sorted(self.option) != sorted(other.option):
      return False

    # qos
    if self.qos != other.qos:
      return False

    # pan-application
    if sorted(self.pan_application) != sorted(other.pan_application):
      return False

    # verbatim
    if self.verbatim != other.verbatim:
      return False

    # policer
    if self.policer != other.policer:
      return False

    # interface
    if self.source_interface != other.source_interface:
      return False

    if self.destination_interface != other.destination_interface:
      return False

    # tags
    if not (sorted(self.source_tag) == sorted(other.source_tag) and
            sorted(self.destination_tag) == sorted(other.destination_tag)):
      return False

    if sorted(self.logging) != sorted(other.logging):
      return False
    if self.qos != other.qos:
      return False
    if sorted(self.pan_application) != sorted(other.pan_application):
      return False
    if self.packet_length != other.packet_length:
      return False
    if self.fragment_offset != other.fragment_offset:
      return False
    if self.hop_limit != other.hop_limit:
      return False
    if sorted(self.icmp_type) != sorted(other.icmp_type):
      return False
    if sorted(self.ether_type) != sorted(other.ether_type):
      return False
    if sorted(self.traffic_type) != sorted(other.traffic_type):
      return False

    # vpn
    if self.vpn != other.vpn:
      return False

    # platform
    if not (sorted(self.platform) == sorted(other.platform) and
            sorted(self.platform_exclude) == sorted(other.platform_exclude)):
      return False

    # timeout
    if self.timeout != other.timeout:
      return False

    # precedence
    if self.precedence != other.precedence:
      return False

    # forwarding-class
    if sorted(self.forwarding_class) != sorted(other.forwarding_class):
      return False

    # next_ip
    if self.next_ip != other.next_ip:
      return False

    # flexible_match
    if self.flexible_match_range != other.flexible_match_range:
      return False

    return True

  def __ne__(self, other):
    return not self.__eq__(other)

  def AddressesByteLength(self, address_family=(4, 6)):
    """Returns the byte length of all IP addresses in the term.

    This is used in the srx generator due to a address size limitation.

    Args:
      address_family: Address families to include for determining byte length.

    Returns:
      counter: Byte length of the sum of both source and destination IPs.
    """
    counter = 0
    for i in self.source_address:
      if i.version == 6 and i.version in address_family:
        counter += self._IPV6_BYTE_SIZE
      elif i.version == 4 and i.version in address_family:
        counter += self._IPV4_BYTE_SIZE
    for i in self.destination_address:
      if i.version == 6 and i.version in address_family:
        counter += self._IPV6_BYTE_SIZE
      elif i.version == 4 and i.version in address_family:
        counter += self._IPV4_BYTE_SIZE
    return counter

  def FlattenAll(self):
    """Reduce source, dest, and address fields to their post-exclude state.

    Populates the self.flattened_addr, self.flattened_saddr,
    self.flattened_daddr by removing excludes from includes.
    """
    # No excludes, set flattened attributes and move along.
    self.flattened = True
    if not (self.source_address_exclude or self.destination_address_exclude or
            self.address_exclude):
      self.flattened_saddr = self.source_address
      self.flattened_daddr = self.destination_address
      self.flattened_addr = self.address
      return

    if self.source_address_exclude:
      self.flattened_saddr = self._FlattenAddresses(
          self.source_address, self.source_address_exclude)
    if self.destination_address_exclude:
      self.flattened_daddr = self._FlattenAddresses(
          self.destination_address, self.destination_address_exclude)
    if self.address_exclude:
      self.flattened_addr = self._FlattenAddresses(
          self.address, self.address_exclude)

  @staticmethod
  def _FlattenAddresses(include, exclude):
    """Reduce an include and exclude list to a single include list.

    Using recursion, whittle away exclude addresses from address include
    addresses which contain the exclusion.

    Args:
      include: list of include addresses.
      exclude: list of exclude addresses.
    Returns:
      a single flattened list of nacaddr objects.
    """
    if not exclude:
      return include

    for index, in_addr in enumerate(include):
      for ex_addr in exclude:
        if ex_addr in in_addr:
          reduced_list = in_addr.address_exclude(ex_addr)
          include[index] = None
          for term in Term._FlattenAddresses(reduced_list, exclude[1:]):
            if term not in include:
              include.append(term)
        elif in_addr in ex_addr:
          include[index] = None

    # Remove items from include outside of the enumerate loop
    while None in include:
      include.remove(None)

    return include

  def GetAddressOfVersion(self, addr_type, af=None):
    """Returns addresses of the appropriate Address Family.

    Args:
      addr_type: string, this will be either
        'source_address', 'source_address_exclude',
        'destination_address' or 'destination_address_exclude'
      af: int or None, either Term.INET4 or Term.INET6

    Returns:
      list of addresses of the correct family.
    """
    if not af:
      return getattr(self, addr_type)

    return filter(lambda x: x.version == af, getattr(self, addr_type))

  def AddObject(self, obj):
    """Add an object of unknown type to this term.

    Args:
      obj: single or list of either
        [Address, Port, Option, Protocol, Counter, Action, Comment, Expiration]

    Raises:
      InvalidTermActionError: if the action defined isn't an accepted action.
        eg, action:: godofoobar
      TermObjectTypeError: if AddObject is called with an object it doesn't
        understand.
      InvalidTermLoggingError: when a option is set for logging not known.
    """
    if type(obj) is list:
      for x in obj:
        # do we have a list of addresses?
        # expanded address fields consolidate naked address fields with
        # saddr/daddr.
        if x.var_type is VarType.SADDRESS:
          saddr = DEFINITIONS.GetNetAddr(x.value)
          self.source_address.extend(saddr)
        elif x.var_type is VarType.DADDRESS:
          daddr = DEFINITIONS.GetNetAddr(x.value)
          self.destination_address.extend(daddr)
        elif x.var_type is VarType.ADDRESS:
          addr = DEFINITIONS.GetNetAddr(x.value)
          self.address.extend(addr)
        # do we have address excludes?
        elif x.var_type is VarType.SADDREXCLUDE:
          saddr_exclude = DEFINITIONS.GetNetAddr(x.value)
          self.source_address_exclude.extend(saddr_exclude)
        elif x.var_type is VarType.DADDREXCLUDE:
          daddr_exclude = DEFINITIONS.GetNetAddr(x.value)
          self.destination_address_exclude.extend(daddr_exclude)
        elif x.var_type is VarType.ADDREXCLUDE:
          addr_exclude = DEFINITIONS.GetNetAddr(x.value)
          self.address_exclude.extend(addr_exclude)
        # do we have a list of ports?
        elif x.var_type is VarType.PORT:
          self.port.append(x.value)
        elif x.var_type is VarType.SPORT:
          self.source_port.append(x.value)
        elif x.var_type is VarType.DPORT:
          self.destination_port.append(x.value)
        # do we have a list of protocols?
        elif x.var_type is VarType.PROTOCOL:
          self.protocol.append(x.value)
        # do we have a list of protocol-exceptions?
        elif x.var_type is VarType.PROTOCOL_EXCEPT:
          self.protocol_except.append(x.value)
        # do we have a list of options?
        elif x.var_type is VarType.OPTION:
          self.option.append(x.value)
        elif x.var_type is VarType.PRINCIPALS:
          self.principals.append(x.value)
        elif x.var_type is VarType.SPFX:
          self.source_prefix.append(x.value)
        elif x.var_type is VarType.ESPFX:
          self.source_prefix_except.append(x.value)
        elif x.var_type is VarType.DPFX:
          self.destination_prefix.append(x.value)
        elif x.var_type is VarType.EDPFX:
          self.destination_prefix_except.append(x.value)
        elif x.var_type is VarType.ETHER_TYPE:
          self.ether_type.append(x.value)
        elif x.var_type is VarType.TRAFFIC_TYPE:
          self.traffic_type.append(x.value)
        elif x.var_type is VarType.PRECEDENCE:
          self.precedence.append(x.value)
        elif x.var_type is VarType.FORWARDING_CLASS:
          self.forwarding_class.append(x.value)
        elif x.var_type is VarType.PAN_APPLICATION:
          self.pan_application.append(x.value)
        elif x.var_type is VarType.NEXT_IP:
          self.next_ip = DEFINITIONS.GetNetAddr(x.value)
        elif x.var_type is VarType.PLATFORM:
          self.platform.append(x.value)
        elif x.var_type is VarType.PLATFORMEXCLUDE:
          self.platform_exclude.append(x.value)
        elif x.var_type is VarType.DSCP_MATCH:
          self.dscp_match.append(x.value)
        elif x.var_type is VarType.DSCP_EXCEPT:
          self.dscp_except.append(x.value)
        elif x.var_type is VarType.STAG:
          self.source_tag.append(x.value)
        elif x.var_type is VarType.DTAG:
          self.destination_tag.append(x.value)
        elif x.var_type is VarType.FLEXIBLE_MATCH_RANGE:
          self.flexible_match_range.append(x.value)
        else:
          raise TermObjectTypeError(
              '%s isn\'t a type I know how to deal with (contains \'%s\')' % (
                  type(x), x.value))
    else:
      # stupid no switch statement in python
      if obj.var_type is VarType.COMMENT:
        self.comment.append(str(obj))
      elif obj.var_type is VarType.OWNER:
        self.owner = obj.value
      elif obj.var_type is VarType.EXPIRATION:
        self.expiration = obj.value
      elif obj.var_type is VarType.LOSS_PRIORITY:
        self.loss_priority = obj.value
      elif obj.var_type is VarType.ROUTING_INSTANCE:
        self.routing_instance = obj.value
      elif obj.var_type is VarType.PRECEDENCE:
        self.precedence = obj.value
      elif obj.var_type is VarType.FORWARDING_CLASS:
        self.forwarding_class.append(obj.value)
      elif obj.var_type is VarType.PAN_APPLICATION:
        self.pan_application.append(obj.value)
      elif obj.var_type is VarType.NEXT_IP:
        self.next_ip = DEFINITIONS.GetNetAddr(obj.value)
      elif obj.var_type is VarType.VERBATIM:
        self.verbatim.append(obj)
      elif obj.var_type is VarType.ACTION:
        if str(obj) not in ACTIONS:
          raise InvalidTermActionError('%s is not a valid action' % obj)
        self.action.append(obj.value)
      elif obj.var_type is VarType.COUNTER:
        self.counter = obj
      elif obj.var_type is VarType.ICMP_TYPE:
        self.icmp_type.extend(obj.value)
      elif obj.var_type is VarType.LOGGING:
        if str(obj) not in _LOGGING:
          raise InvalidTermLoggingError('%s is not a valid logging option' %
                                        obj)
        self.logging.append(obj)
      elif obj.var_type is VarType.LOG_NAME:
        self.log_name = obj.value
      # police man, tryin'a take you jail
      elif obj.var_type is VarType.POLICER:
        self.policer = obj.value
      # qos?
      elif obj.var_type is VarType.QOS:
        self.qos = obj.value
      elif obj.var_type is VarType.PACKET_LEN:
        self.packet_length = obj.value
      elif obj.var_type is VarType.FRAGMENT_OFFSET:
        self.fragment_offset = obj.value
      elif obj.var_type is VarType.HOP_LIMIT:
        self.hop_limit = obj.value
      elif obj.var_type is VarType.SINTERFACE:
        self.source_interface = obj.value
      elif obj.var_type is VarType.DINTERFACE:
        self.destination_interface = obj.value
      elif obj.var_type is VarType.TIMEOUT:
        self.timeout = obj.value
      elif obj.var_type is VarType.DSCP_SET:
        self.dscp_set = obj.value
      elif obj.var_type is VarType.VPN:
        self.vpn = (obj.value[0], obj.value[1])
      else:
        raise TermObjectTypeError(
            '%s isn\'t a type I know how to deal with' % (type(obj)))

  def SanityCheck(self):
    """Sanity check the definition of the term.

    Raises:
      ParseError: if term has both verbatim and non-verbatim tokens
      TermInvalidIcmpType: if term has invalid icmp-types specified
      TermNoActionError: if the term doesn't have an action defined.
      TermPortProtocolError: if the term has a service/protocol definition pair
        which don't match up, eg. SNMP and tcp
      TermAddressExclusionError: if one of the *-exclude directives is defined,
        but that address isn't contained in the non *-exclude directive. eg:
        source-address::CORP_INTERNAL source-exclude:: LOCALHOST
      TermProtocolEtherTypeError: if the term has both ether-type and
        upper-layer protocol restrictions
      InvalidTermActionError: action and routing-instance both defined

    This should be called when the term is fully formed, and
    all of the options are set.

    """
    if self.verbatim:
      if (self.action or self.source_port or self.destination_port or
          self.port or self.protocol or self.option):
        raise ParseError(
            'term "%s" has both verbatim and non-verbatim tokens.' % self.name)
    else:
      if not self.action and not self.routing_instance and not self.next_ip:
        raise TermNoActionError('no action specified for term %s' % self.name)
      # have we specified a port with a protocol that doesn't support ports?
      if self.source_port or self.destination_port or self.port:
        if not any(proto in self.protocol for proto in ['tcp', 'udp', 'sctp']):
          raise TermPortProtocolError(
              'ports specified with a protocol that doesn\'t support ports. '
              'Term: %s ' % self.name)
    # TODO(pmoody): do we have mutually exclusive options?
    # eg. tcp-established + tcp-initial?

    if self.ether_type and (
        self.protocol or
        self.address or
        self.destination_address or
        self.destination_address_exclude or
        self.destination_port or
        self.destination_prefix or
        self.destination_prefix_except or
        self.source_address or
        self.source_address_exclude or
        self.source_port or
        self.source_prefix or
        self.source_prefix_except):
      raise TermProtocolEtherTypeError(
          'ether-type not supported when used with upper-layer protocol '
          'restrictions. Term: %s' % self.name)
    # validate icmp-types if specified, but addr_family will have to be checked
    # in the generators as policy module doesn't know about that at this point.
    if self.icmp_type:
      for icmptype in self.icmp_type:
        if (icmptype not in self.ICMP_TYPE[4] and icmptype not in
            self.ICMP_TYPE[6]):
          raise TermInvalidIcmpType('Term %s contains an invalid icmp-type:'
                                    '%s' % (self.name, icmptype))

  def AddressCleanup(self, optimize=True):
    """Do Address and Port collapsing.

    Notes:
      Collapses both the address definitions and the port definitions
      to their smallest possible length.

    Args:
      optimize: boolean value indicating whether to optimize addresses
    """
    if optimize:
      cleanup = nacaddr.CollapseAddrList
    else:
      cleanup = nacaddr.SortAddrList

    # address collapsing.
    if self.address:
      self.address = cleanup(self.address)
    if self.source_address:
      self.source_address = cleanup(self.source_address)
    if self.source_address_exclude:
      self.source_address_exclude = cleanup(self.source_address_exclude)
    if self.destination_address:
      self.destination_address = cleanup(self.destination_address)
    if self.destination_address_exclude:
      self.destination_address_exclude = cleanup(
          self.destination_address_exclude)

    # port collapsing.
    if self.port:
      self.port = self.CollapsePortList(self.port)
    if self.source_port:
      self.source_port = self.CollapsePortList(self.source_port)
    if self.destination_port:
      self.destination_port = self.CollapsePortList(self.destination_port)

  def CollapsePortListRecursive(self, ports):
    """Given a sorted list of ports, collapse to the smallest required list.

    Args:
      ports: sorted list of port tuples

    Returns:
      ret_ports: collapsed list of ports
    """
    optimized = False
    ret_ports = []
    for port in ports:
      if not ret_ports:
        ret_ports.append(port)
      # we should be able to count on ret_ports[-1][0] <= port[0]
      elif ret_ports[-1][1] >= port[1]:
        # (10, 20) and (12, 13) -> (10, 20)
        optimized = True
      elif port[0] < ret_ports[-1][1] < port[1]:
        # (10, 20) and (15, 30) -> (10, 30)
        ret_ports[-1] = (ret_ports[-1][0], port[1])
        optimized = True
      elif ret_ports[-1][1] + 1 == port[0]:
        # (10, 20) and (21, 30) -> (10, 30)
        ret_ports[-1] = (ret_ports[-1][0], port[1])
        optimized = True
      else:
        # (10, 20) and (22, 30) -> (10, 20), (22, 30)
        ret_ports.append(port)

    if optimized:
      return self.CollapsePortListRecursive(ret_ports)
    return ret_ports

  def CollapsePortList(self, ports):
    """Given a list of ports, Collapse to the smallest required.

    Args:
      ports: a list of port strings eg: [(80,80), (53,53) (2000, 2009),
                                         (1024,65535)]

    Returns:
      ret_array: the collapsed sorted list of ports, eg: [(53,53), (80,80),
                                                          (1024,65535)]
    """
    return self.CollapsePortListRecursive(sorted(ports))

  def CheckPrincipalsContained(self, superset, subset):
    """Check to if the given list of principals is wholly contained.

    Args:
      superset: list of principals
      subset: list of principals

    Returns:
      bool: True if subset is contained in superset. false otherwise.
    """
    # Skip set comparison if neither term has principals.
    if not superset and not subset:
      return True

    # Convert these lists to sets to use set comparison.
    sup = set(superset)
    sub = set(subset)
    return sub.issubset(sup)

  def CheckProtocolIsContained(self, superset, subset):
    """Check if the given list of protocols is wholly contained.

    Args:
      superset: list of protocols
      subset: list of protocols

    Returns:
      bool: True if subset is contained in superset. false otherwise.
    """
    if not superset:
      return True
    if not subset:
      return False

    # Convert these lists to sets to use set comparison.
    sup = set(superset)
    sub = set(subset)
    return sub.issubset(sup)

  def CheckPortIsContained(self, superset, subset):
    """Check if the given list of ports is wholly contained.

    Args:
      superset: list of port tuples
      subset: list of port tuples

    Returns:
      bool: True if subset is contained in superset, false otherwise
    """
    if not superset:
      return True
    if not subset:
      return False

    for sub_port in subset:
      not_contains = True
      for sup_port in superset:
        if (int(sub_port[0]) >= int(sup_port[0])
            and int(sub_port[1]) <= int(sup_port[1])):
          not_contains = False
          break
      if not_contains:
        return False
    return True

  def CheckAddressIsContained(self, superset, subset):
    """Check if subset is wholey contained by superset.

    Args:
      superset: list of the superset addresses
      subset: list of the subset addresses

    Returns:
      True or False.
    """
    if not superset:
      return True
    if not subset:
      return False

    for sub_addr in subset:
      sub_contained = False
      for sup_addr in superset:
        # ipaddr ensures that version numbers match for inclusion.
        if sub_addr in sup_addr:
          sub_contained = True
          break
      if not sub_contained:
        return False
    return True


class VarType(object):
  """Generic object meant to store lots of basic policy types."""

  COMMENT = 0
  COUNTER = 1
  ACTION = 2
  SADDRESS = 3
  DADDRESS = 4
  ADDRESS = 5
  SPORT = 6
  DPORT = 7
  PROTOCOL_EXCEPT = 8
  OPTION = 9
  PROTOCOL = 10
  SADDREXCLUDE = 11
  DADDREXCLUDE = 12
  LOGGING = 13
  QOS = 14
  POLICER = 15
  PACKET_LEN = 16
  FRAGMENT_OFFSET = 17
  ICMP_TYPE = 18
  SPFX = 19
  DPFX = 20
  ETHER_TYPE = 21
  TRAFFIC_TYPE = 22
  VERBATIM = 23
  LOSS_PRIORITY = 24
  ROUTING_INSTANCE = 25
  PRECEDENCE = 26
  SINTERFACE = 27
  EXPIRATION = 28
  DINTERFACE = 29
  PLATFORM = 30
  PLATFORMEXCLUDE = 31
  PORT = 32
  TIMEOUT = 33
  OWNER = 34
  PRINCIPALS = 35
  ADDREXCLUDE = 36
  VPN = 37
  APPLY_GROUPS = 38
  APPLY_GROUPS_EXCEPT = 39
  DSCP_SET = 40
  DSCP_MATCH = 41
  DSCP_EXCEPT = 42
  FORWARDING_CLASS = 43
  STAG = 44
  DTAG = 45
  NEXT_IP = 46
  HOP_LIMIT = 47
  LOG_NAME = 48
  FLEXIBLE_MATCH_RANGE = 49
<<<<<<< HEAD
  PAN_APPLICATION = 54
=======
  ESPFX = 50
  EDPFX = 51
>>>>>>> 24e25973

  def __init__(self, var_type, value):
    self.var_type = var_type
    if self.var_type == self.COMMENT:
      # remove the double quotes
      comment = value.strip('"')
      # make all of the lines start w/o leading whitespace.
      self.value = '\n'.join([x.lstrip() for x in comment.splitlines()])
    elif self.var_type == self.LOG_NAME:
      # remove the double quotes
      log_name = value.strip('"')
      # make all of the lines start w/o leading whitespace.
      self.value = '\n'.join([x.lstrip() for x in log_name.splitlines()])
    else:
      self.value = value

  def __str__(self):
    return str(self.value)

  def __repr__(self):
    return self.__str__()

  def __eq__(self, other):
    return self.var_type == other.var_type and self.value == other.value


class Header(object):
  """The header of the policy file contains the targets and a global comment."""

  def __init__(self):
    self.target = []
    self.comment = []
    self.apply_groups = []
    self.apply_groups_except = []

  def AddObject(self, obj):
    """Add and object to the Header.

    Args:
      obj: of type VarType.COMMENT, VarType.APPLY_GROUPS,
      VarType.APPLY_GROUPS_EXCEPT, or Target

    Raises:
      RuntimeError: if object type cannot be determined
    """
    if type(obj) == Target:
      self.target.append(obj)
    elif isinstance(obj, list) and all(isinstance(x, VarType) for x in obj):
      for x in obj:
        if x.var_type == VarType.APPLY_GROUPS:
          self.apply_groups.append(str(x))
        elif x.var_type == VarType.APPLY_GROUPS_EXCEPT:
          self.apply_groups_except.append(str(x))
    elif obj.var_type == VarType.COMMENT:
      self.comment.append(str(obj))
    else:
      raise RuntimeError('Unable to add object from header.')

  @property
  def platforms(self):
    """The platform targets of this particular header."""
    return map(lambda x: x.platform, self.target)

  def FilterOptions(self, platform):
    """Given a platform return the options.

    Args:
      platform: string

    Returns:
      list or None
    """
    for target in self.target:
      if target.platform == platform:
        return target.options
    return []

  def FilterName(self, platform):
    """Given a filter_type, return the filter name.

    Args:
      platform: string

    Returns:
      filter_name: string or None

    Notes:
      !! Deprecated in favor of Header.FilterOptions(platform) !!
    """
    for target in self.target:
      if target.platform == platform:
        if target.options:
          return target.options[0]
    return None

  def __str__(self):
    return 'Target[%s], Comments [%s], Apply groups: [%s], except: [%s]' % (
        ', '.join(map(str, self.target)),
        ', '.join(self.comment),
        ', '.join(self.apply_groups),
        ', '.join(self.apply_groups_except))

  def __repr__(self):
    return self.__str__()

  def __eq__(self, obj):
    """Compares for equality against another Header object.

    Note that it is picky and requires the list contents to be in the
    same order.

    Args:
      obj: object to be compared to for equality.
    Returns:
      True if all the list member variables of this object are equal to the list
      member variables of obj and False otherwise.
    """
    if not isinstance(obj, Header):
      return False
    if self.target != obj.target:
      return False
    if self.comment != obj.comment:
      return False
    if self.apply_groups != obj.apply_groups:
      return False
    if self.apply_groups_except != obj.apply_groups_except:
      return False
    return True


# This could be a VarType object, but I'm keeping it as it's class
# b/c we're almost certainly going to have to do something more exotic with
# it shortly to account for various rendering options like default iptables
# policies or output file names, etc. etc.
class Target(object):
  """The type of acl to be rendered from this policy file."""

  def __init__(self, target):
    self.platform = target[0]
    if len(target) > 1:
      self.options = target[1:]
    else:
      self.options = None

  def __str__(self):
    return self.platform

  def __repr__(self):
    return self.__str__()

  def __eq__(self, other):
    return self.platform == other.platform and self.options == other.options

  def __ne__(self, other):
    return not self.__eq__(other)


# Lexing/Parsing starts here
tokens = (
    'ACTION',
    'ADDR',
    'ADDREXCLUDE',
    'COMMENT',
    'COUNTER',
    'DADDR',
    'DADDREXCLUDE',
    'DINTERFACE',
    'DPFX',
    'EDPFX',
    'DPORT',
    'DQUOTEDSTRING',
    'DSCP',
    'DSCP_EXCEPT',
    'DSCP_MATCH',
    'DSCP_RANGE',
    'DSCP_SET',
    'DTAG',
    'ESCAPEDSTRING',
    'ETHER_TYPE',
    'EXPIRATION',
    'FLEXIBLE_MATCH_RANGE',
    'FORWARDING_CLASS',
    'FRAGMENT_OFFSET',
    'HOP_LIMIT',
    'APPLY_GROUPS',
    'APPLY_GROUPS_EXCEPT',
    'HEADER',
    'HEX',
    'ICMP_TYPE',
    'INTEGER',
    'LOGGING',
    'LOG_NAME',
    'LOSS_PRIORITY',
    'NEXT_IP',
    'OPTION',
    'OWNER',
    'PACKET_LEN',
    'PLATFORM',
    'PLATFORMEXCLUDE',
    'POLICER',
    'PORT',
    'PRECEDENCE',
    'PRINCIPALS',
    'PROTOCOL',
    'PROTOCOL_EXCEPT',
    'QOS',
    'PAN_APPLICATION',
    'ROUTING_INSTANCE',
    'SADDR',
    'SADDREXCLUDE',
    'SINTERFACE',
    'SPFX',
    'ESPFX',
    'SPORT',
    'STAG',
    'STRING',
    'TARGET',
    'TERM',
    'TIMEOUT',
    'TRAFFIC_TYPE',
    'VERBATIM',
    'VPN',
)

literals = r':{},-'
t_ignore = ' \t'

reserved = {
    'action': 'ACTION',
    'address': 'ADDR',
    'address-exclude': 'ADDREXCLUDE',
    'comment': 'COMMENT',
    'counter': 'COUNTER',
    'destination-address': 'DADDR',
    'destination-exclude': 'DADDREXCLUDE',
    'destination-interface': 'DINTERFACE',
    'destination-prefix': 'DPFX',
    'destination-prefix-except': 'EDPFX',
    'destination-port': 'DPORT',
    'destination-tag': 'DTAG',
    'dscp-except': 'DSCP_EXCEPT',
    'dscp-match': 'DSCP_MATCH',
    'dscp-set': 'DSCP_SET',
    'ether-type': 'ETHER_TYPE',
    'expiration': 'EXPIRATION',
    'flexible-match-range': 'FLEXIBLE_MATCH_RANGE',
    'forwarding-class': 'FORWARDING_CLASS',
    'fragment-offset': 'FRAGMENT_OFFSET',
    'hex': 'HEX',
    'hop-limit': 'HOP_LIMIT',
    'apply-groups': 'APPLY_GROUPS',
    'apply-groups-except': 'APPLY_GROUPS_EXCEPT',
    'header': 'HEADER',
    'icmp-type': 'ICMP_TYPE',
    'logging': 'LOGGING',
    'log_name': 'LOG_NAME',
    'loss-priority': 'LOSS_PRIORITY',
    'next-ip': 'NEXT_IP',
    'option': 'OPTION',
    'owner': 'OWNER',
    'packet-length': 'PACKET_LEN',
    'platform': 'PLATFORM',
    'platform-exclude': 'PLATFORMEXCLUDE',
    'policer': 'POLICER',
    'port': 'PORT',
    'precedence': 'PRECEDENCE',
    'principals': 'PRINCIPALS',
    'protocol': 'PROTOCOL',
    'protocol-except': 'PROTOCOL_EXCEPT',
    'qos': 'QOS',
    'pan-application': 'PAN_APPLICATION',
    'routing-instance': 'ROUTING_INSTANCE',
    'source-address': 'SADDR',
    'source-exclude': 'SADDREXCLUDE',
    'source-interface': 'SINTERFACE',
    'source-prefix': 'SPFX',
    'source-prefix-except': 'ESPFX',
    'source-port': 'SPORT',
    'source-tag': 'STAG',
    'target': 'TARGET',
    'term': 'TERM',
    'timeout': 'TIMEOUT',
    'traffic-type': 'TRAFFIC_TYPE',
    'verbatim': 'VERBATIM',
    'vpn': 'VPN',
}

# disable linting warnings for lexx/yacc code
# pylint: disable=unused-argument,invalid-name,g-short-docstring-punctuation
# pylint: disable=g-docstring-quotes,g-short-docstring-space
# pylint: disable=g-space-before-docstring-summary,g-doc-args
# pylint: disable=g-no-space-after-docstring-summary
# pylint: disable=g-docstring-missing-newline


def t_IGNORE_COMMENT(t):
  r'\#.*'
  pass


def t_ESCAPEDSTRING(t):
  r'"([^"\\]*(?:\\"[^"\\]*)+)"'
  t.lexer.lineno += str(t.value).count('\n')
  return t


def t_DQUOTEDSTRING(t):
  r'"[^"]*?"'
  t.lexer.lineno += str(t.value).count('\n')
  return t


def t_newline(t):
  r'\n+'
  t.lexer.lineno += len(t.value)


def t_error(t):
  print("Illegal character '%s' on line %s") % (t.value[0], t.lineno)
  t.lexer.skip(1)


def t_DSCP_RANGE(t):
  # pylint: disable=line-too-long
  r'\b((b[0-1]{6})|(af[1-4]{1}[1-3]{1})|(be)|(ef)|(cs[0-7]{1}))([-]{1})((b[0-1]{6})|(af[1-4]{1}[1-3]{1})|(be)|(ef)|(cs[0-7]{1}))\b'
  t.type = reserved.get(t.value, 'DSCP_RANGE')
  return t


def t_DSCP(t):
  r'\b((b[0-1]{6})|(af[1-4]{1}[1-3]{1})|(be)|(ef)|(cs[0-7]{1}))\b'
  t.type = reserved.get(t.value, 'DSCP')
  return t


def t_HEX(t):
  r'0x[a-fA-F0-9]+'
  return t


def t_INTEGER(t):
  r'\d+'
  return t


def t_STRING(t):
  r'\w+([-_+.@/]\w*)*'
  # we have an identifier; let's check if it's a keyword or just a string.
  t.type = reserved.get(t.value, 'STRING')
  return t


###
## parser starts here
###
def p_target(p):
  """ target : target header terms
             | """
  if len(p) > 1:
    if type(p[1]) is Policy:
      p[1].AddFilter(p[2], p[3])
      p[0] = p[1]
    else:
      p[0] = Policy(p[2], p[3])


def p_header(p):
  """ header : HEADER '{' header_spec '}' """
  p[0] = p[3]


def p_header_spec(p):
  """ header_spec : header_spec target_spec
                  | header_spec comment_spec
                  | header_spec apply_groups_spec
                  | header_spec apply_groups_except_spec
                  | """
  if len(p) > 1:
    if type(p[1]) == Header:
      p[1].AddObject(p[2])
      p[0] = p[1]
    else:
      p[0] = Header()
      p[0].AddObject(p[2])


# we may want to change this at some point if we want to be clever with things
# like being able to set a default input/output policy for iptables policies.
def p_target_spec(p):
  """ target_spec : TARGET ':' ':' strings_or_ints """
  p[0] = Target(p[4])


def p_terms(p):
  """ terms : terms TERM STRING '{' term_spec '}'
            | """
  if len(p) > 1:
    p[5].name = p[3]
    if type(p[1]) == list:
      p[1].append(p[5])
      p[0] = p[1]
    else:
      p[0] = [p[5]]


def p_term_spec(p):
  """ term_spec : term_spec action_spec
                | term_spec addr_spec
                | term_spec comment_spec
                | term_spec counter_spec
                | term_spec dscp_set_spec
                | term_spec dscp_match_spec
                | term_spec dscp_except_spec
                | term_spec ether_type_spec
                | term_spec exclude_spec
                | term_spec expiration_spec
                | term_spec flexible_match_range_spec
                | term_spec forwarding_class_spec
                | term_spec fragment_offset_spec
                | term_spec hop_limit_spec
                | term_spec icmp_type_spec
                | term_spec interface_spec
                | term_spec logging_spec
                | term_spec log_name_spec
                | term_spec losspriority_spec
                | term_spec next_ip_spec
                | term_spec option_spec
                | term_spec owner_spec
                | term_spec packet_length_spec
                | term_spec platform_spec
                | term_spec policer_spec
                | term_spec port_spec
                | term_spec precedence_spec
                | term_spec principals_spec
                | term_spec prefix_list_spec
                | term_spec protocol_spec
                | term_spec qos_spec
                | term_spec pan_application_spec
                | term_spec routinginstance_spec
                | term_spec tag_list_spec
                | term_spec timeout_spec
                | term_spec traffic_type_spec
                | term_spec verbatim_spec
                | term_spec vpn_spec
                | """
  if len(p) > 1:
    if type(p[1]) == Term:
      p[1].AddObject(p[2])
      p[0] = p[1]
    else:
      p[0] = Term(p[2])


def p_routinginstance_spec(p):
  """ routinginstance_spec : ROUTING_INSTANCE ':' ':' STRING """
  p[0] = VarType(VarType.ROUTING_INSTANCE, p[4])


def p_losspriority_spec(p):
  """ losspriority_spec :  LOSS_PRIORITY ':' ':' STRING """
  p[0] = VarType(VarType.LOSS_PRIORITY, p[4])


def p_precedence_spec(p):
  """ precedence_spec : PRECEDENCE ':' ':' one_or_more_ints """
  p[0] = VarType(VarType.PRECEDENCE, p[4])


def p_flexible_match_range_spec(p):
  """ flexible_match_range_spec : FLEXIBLE_MATCH_RANGE ':' ':' flex_match_key_values """
  p[0] = []
  for kv in p[4]:
    p[0].append(VarType(VarType.FLEXIBLE_MATCH_RANGE, kv))


def p_flex_match_key_values(p):
  """ flex_match_key_values : flex_match_key_values STRING HEX
                            | flex_match_key_values STRING INTEGER
                            | flex_match_key_values STRING STRING
                            | STRING HEX
                            | STRING INTEGER
                            | STRING STRING
                            | """
  if len(p) < 1:
    return

  if p[1] not in _FLEXIBLE_MATCH_RANGE_ATTRIBUTES:
    raise FlexibleMatchError('%s is not a valid attribute' % p[1])
  if p[1] == 'match-start':
    if p[2] not in _FLEXIBLE_MATCH_START_OPTIONS:
      raise FlexibleMatchError('%s value is not valid' % p[1])
  # per Juniper, max bit length is 32
  elif p[1] == 'bit-length':
    if int(p[2]) not in range(33):
      raise FlexibleMatchError('%s value is not valid' % p[1])
  # per Juniper, max bit offset is 7
  elif p[1] == 'bit-offset':
    if int(p[2]) not in range(8):
      raise FlexibleMatchError('%s value is not valid' % p[1])
  # per Juniper, offset can be up to 256 bytes
  elif p[1] == 'byte-offset':
    if int(p[2]) not in range(256):
      raise FlexibleMatchError('%s value is not valid' % p[1])

  if type(p[0]) == type([]):
    p[0].append(p[1:])
  else:
    p[0] = [p[1:]]


def p_forwarding_class_spec(p):
  """ forwarding_class_spec : FORWARDING_CLASS ':' ':' one_or_more_strings """
  p[0] = []
  for fclass in p[4]:
    p[0].append(VarType(VarType.FORWARDING_CLASS, fclass))


def p_next_ip_spec(p):
  """ next_ip_spec : NEXT_IP ':' ':' STRING """
  p[0] = VarType(VarType.NEXT_IP, p[4])


def p_icmp_type_spec(p):
  """ icmp_type_spec : ICMP_TYPE ':' ':' one_or_more_strings """
  p[0] = VarType(VarType.ICMP_TYPE, p[4])


def p_packet_length_spec(p):
  """ packet_length_spec : PACKET_LEN ':' ':' INTEGER
                         | PACKET_LEN ':' ':' INTEGER '-' INTEGER """
  if len(p) == 5:
    p[0] = VarType(VarType.PACKET_LEN, str(p[4]))
  else:
    p[0] = VarType(VarType.PACKET_LEN, str(p[4]) + '-' + str(p[6]))


def p_fragment_offset_spec(p):
  """ fragment_offset_spec : FRAGMENT_OFFSET ':' ':' INTEGER
                           | FRAGMENT_OFFSET ':' ':' INTEGER '-' INTEGER """
  if len(p) == 5:
    p[0] = VarType(VarType.FRAGMENT_OFFSET, str(p[4]))
  else:
    p[0] = VarType(VarType.FRAGMENT_OFFSET, str(p[4]) + '-' + str(p[6]))


def p_hop_limit_spec(p):
  """ hop_limit_spec : HOP_LIMIT ':' ':' INTEGER
                     | HOP_LIMIT ':' ':' INTEGER '-' INTEGER """
  if len(p) == 5:
    p[0] = VarType(VarType.HOP_LIMIT, str(p[4]))
  else:
    p[0] = VarType(VarType.HOP_LIMIT, str(p[4]) + '-' + str(p[6]))


def p_one_or_more_dscps(p):
  """ one_or_more_dscps : one_or_more_dscps DSCP_RANGE
                        | one_or_more_dscps DSCP
                        | one_or_more_dscps INTEGER
                        | DSCP_RANGE
                        | DSCP
                        | INTEGER """
  if len(p) > 1:
    if type(p[1]) is list:
      p[1].append(p[2])
      p[0] = p[1]
    else:
      p[0] = [p[1]]


def p_dscp_set_spec(p):
  """ dscp_set_spec : DSCP_SET ':' ':' DSCP
                    | DSCP_SET ':' ':' INTEGER """
  p[0] = VarType(VarType.DSCP_SET, p[4])


def p_dscp_match_spec(p):
  """ dscp_match_spec : DSCP_MATCH ':' ':' one_or_more_dscps """
  p[0] = []
  for dscp in p[4]:
    p[0].append(VarType(VarType.DSCP_MATCH, dscp))


def p_dscp_except_spec(p):
  """ dscp_except_spec : DSCP_EXCEPT ':' ':' one_or_more_dscps """
  p[0] = []
  for dscp in p[4]:
    p[0].append(VarType(VarType.DSCP_EXCEPT, dscp))


def p_exclude_spec(p):
  """ exclude_spec : SADDREXCLUDE ':' ':' one_or_more_strings
                   | DADDREXCLUDE ':' ':' one_or_more_strings
                   | ADDREXCLUDE ':' ':' one_or_more_strings
                   | PROTOCOL_EXCEPT ':' ':' one_or_more_strings """

  p[0] = []
  for ex in p[4]:
    if p[1].find('source-exclude') >= 0:
      p[0].append(VarType(VarType.SADDREXCLUDE, ex))
    elif p[1].find('destination-exclude') >= 0:
      p[0].append(VarType(VarType.DADDREXCLUDE, ex))
    elif p[1].find('address-exclude') >= 0:
      p[0].append(VarType(VarType.ADDREXCLUDE, ex))
    elif p[1].find('protocol-except') >= 0:
      p[0].append(VarType(VarType.PROTOCOL_EXCEPT, ex))


def p_prefix_list_spec(p):
  """ prefix_list_spec : DPFX ':' ':' one_or_more_strings
                       | EDPFX ':' ':' one_or_more_strings
                       | SPFX ':' ':' one_or_more_strings
                       | ESPFX ':' ':' one_or_more_strings """
  p[0] = []
  for pfx in p[4]:
    if p[1].find('source-prefix-except') >= 0:
      p[0].append(VarType(VarType.ESPFX, pfx))
    elif p[1].find('source-prefix') >= 0:
      p[0].append(VarType(VarType.SPFX, pfx))
    elif p[1].find('destination-prefix-except') >= 0:
      p[0].append(VarType(VarType.EDPFX, pfx))
    elif p[1].find('destination-prefix') >= 0:
      p[0].append(VarType(VarType.DPFX, pfx))


def p_addr_spec(p):
  """ addr_spec : SADDR ':' ':' one_or_more_strings
                | DADDR ':' ':' one_or_more_strings
                | ADDR  ':' ':' one_or_more_strings """
  p[0] = []
  for addr in p[4]:
    if p[1].find('source-address') >= 0:
      p[0].append(VarType(VarType.SADDRESS, addr))
    elif p[1].find('destination-address') >= 0:
      p[0].append(VarType(VarType.DADDRESS, addr))
    else:
      p[0].append(VarType(VarType.ADDRESS, addr))


def p_port_spec(p):
  """ port_spec : SPORT ':' ':' one_or_more_strings
                | DPORT ':' ':' one_or_more_strings
                | PORT ':' ':' one_or_more_strings """
  p[0] = []
  for port in p[4]:
    if p[1].find('source-port') >= 0:
      p[0].append(VarType(VarType.SPORT, port))
    elif p[1].find('destination-port') >= 0:
      p[0].append(VarType(VarType.DPORT, port))
    else:
      p[0].append(VarType(VarType.PORT, port))


def p_protocol_spec(p):
  """ protocol_spec : PROTOCOL ':' ':' strings_or_ints """
  p[0] = []
  for proto in p[4]:
    p[0].append(VarType(VarType.PROTOCOL, proto))


def p_tag_list_spec(p):
  """ tag_list_spec : DTAG ':' ':' one_or_more_strings
                    | STAG ':' ':' one_or_more_strings """
  p[0] = []
  for tag in p[4]:
    if p[1].find('source-tag') >= 0:
      p[0].append(VarType(VarType.STAG, tag))
    elif p[1].find('destination-tag') >= 0:
      p[0].append(VarType(VarType.DTAG, tag))


def p_ether_type_spec(p):
  """ ether_type_spec : ETHER_TYPE ':' ':' one_or_more_strings """
  p[0] = []
  for proto in p[4]:
    p[0].append(VarType(VarType.ETHER_TYPE, proto))


def p_traffic_type_spec(p):
  """ traffic_type_spec : TRAFFIC_TYPE ':' ':' one_or_more_strings """
  p[0] = []
  for proto in p[4]:
    p[0].append(VarType(VarType.TRAFFIC_TYPE, proto))


def p_policer_spec(p):
  """ policer_spec : POLICER ':' ':' STRING """
  p[0] = VarType(VarType.POLICER, p[4])


def p_logging_spec(p):
  """ logging_spec : LOGGING ':' ':' STRING """
  p[0] = VarType(VarType.LOGGING, p[4])


def p_log_name_spec(p):
  """ log_name_spec : LOG_NAME ':' ':' DQUOTEDSTRING """
  p[0] = VarType(VarType.LOG_NAME, p[4])


def p_option_spec(p):
  """ option_spec : OPTION ':' ':' one_or_more_strings """
  p[0] = []
  for opt in p[4]:
    p[0].append(VarType(VarType.OPTION, opt))


def p_principals_spec(p):
  """ principals_spec : PRINCIPALS ':' ':' one_or_more_strings """
  p[0] = []
  for opt in p[4]:
    p[0].append(VarType(VarType.PRINCIPALS, opt))


def p_action_spec(p):
  """ action_spec : ACTION ':' ':' STRING """
  p[0] = VarType(VarType.ACTION, p[4])


def p_counter_spec(p):
  """ counter_spec : COUNTER ':' ':' STRING """
  p[0] = VarType(VarType.COUNTER, p[4])


def p_expiration_spec(p):
  """ expiration_spec : EXPIRATION ':' ':' INTEGER '-' INTEGER '-' INTEGER """
  p[0] = VarType(VarType.EXPIRATION, datetime.date(int(p[4]),
                                                   int(p[6]),
                                                   int(p[8])))


def p_comment_spec(p):
  """ comment_spec : COMMENT ':' ':' DQUOTEDSTRING """
  p[0] = VarType(VarType.COMMENT, p[4])


def p_owner_spec(p):
  """ owner_spec : OWNER ':' ':' STRING """
  p[0] = VarType(VarType.OWNER, p[4])


def p_verbatim_spec(p):
  """ verbatim_spec : VERBATIM ':' ':' STRING DQUOTEDSTRING
                    | VERBATIM ':' ':' STRING ESCAPEDSTRING """
  p[0] = VarType(VarType.VERBATIM, [p[4], p[5].strip('"').replace('\\"', '"')])


def p_vpn_spec(p):
  """ vpn_spec : VPN ':' ':' STRING STRING
               | VPN ':' ':' STRING """
  if len(p) == 6:
    p[0] = VarType(VarType.VPN, [p[4], p[5]])
  else:
    p[0] = VarType(VarType.VPN, [p[4], ''])


def p_qos_spec(p):
  """ qos_spec : QOS ':' ':' STRING """
  p[0] = VarType(VarType.QOS, p[4])


def p_pan_application_spec(p):
  """ pan_application_spec : PAN_APPLICATION ':' ':' one_or_more_strings """
  p[0] = []
  for apps in p[4]:
    p[0].append(VarType(VarType.PAN_APPLICATION, apps))


def p_interface_spec(p):
  """ interface_spec : SINTERFACE ':' ':' STRING
                     | DINTERFACE ':' ':' STRING """
  if p[1].find('source-interface') >= 0:
    p[0] = VarType(VarType.SINTERFACE, p[4])
  elif p[1].find('destination-interface') >= 0:
    p[0] = VarType(VarType.DINTERFACE, p[4])


def p_platform_spec(p):
  """ platform_spec : PLATFORM ':' ':' one_or_more_strings
                    | PLATFORMEXCLUDE ':' ':' one_or_more_strings """
  p[0] = []
  for platform in p[4]:
    if p[1].find('platform-exclude') >= 0:
      p[0].append(VarType(VarType.PLATFORMEXCLUDE, platform))
    elif p[1].find('platform') >= 0:
      p[0].append(VarType(VarType.PLATFORM, platform))


def p_apply_groups_spec(p):
  """ apply_groups_spec : APPLY_GROUPS ':' ':' one_or_more_strings """
  p[0] = []
  for group in p[4]:
    p[0].append(VarType(VarType.APPLY_GROUPS, group))


def p_apply_groups_except_spec(p):
  """ apply_groups_except_spec : APPLY_GROUPS_EXCEPT ':' ':' one_or_more_strings
  """
  p[0] = []
  for group_except in p[4]:
    p[0].append(VarType(VarType.APPLY_GROUPS_EXCEPT, group_except))


def p_timeout_spec(p):
  """ timeout_spec : TIMEOUT ':' ':' INTEGER """
  p[0] = VarType(VarType.TIMEOUT, p[4])


def p_one_or_more_strings(p):
  """ one_or_more_strings : one_or_more_strings STRING
                          | STRING
                          | """
  if len(p) > 1:
    if type(p[1]) == type([]):
      p[1].append(p[2])
      p[0] = p[1]
    else:
      p[0] = [p[1]]


def p_one_or_more_ints(p):
  """ one_or_more_ints : one_or_more_ints INTEGER
                      | INTEGER
                      | """
  if len(p) > 1:
    if type(p[1]) == type([]):
      p[1].append(p[2])
      p[0] = p[1]
    else:
      p[0] = [p[1]]


def p_strings_or_ints(p):
  """ strings_or_ints : strings_or_ints STRING
                      | strings_or_ints INTEGER
                      | STRING
                      | INTEGER
                      | """
  if len(p) > 1:
    if type(p[1]) is list:
      p[1].append(p[2])
      p[0] = p[1]
    else:
      p[0] = [p[1]]


def p_error(p):
  """."""
  next_token = yacc.token()
  if next_token is None:
    use_token = 'EOF'
  else:
    use_token = repr(next_token.value)

  if p:
    raise ParseError(' ERROR on "%s" (type %s, line %d, Next %s)'
                     % (p.value, p.type, p.lineno, use_token))
  else:
    raise ParseError(' ERROR you likely have unablanaced "{"\'s')

# pylint: enable=unused-argument,invalid-name,g-short-docstring-punctuation
# pylint: enable=g-docstring-quotes,g-short-docstring-space
# pylint: enable=g-space-before-docstring-summary,g-doc-args
# pylint: enable=g-no-space-after-docstring-summary
# pylint: enable=g-docstring-missing-newline


def _ReadFile(filename):
  """Read data from a file if it exists.

  Args:
    filename: str - Filename

  Returns:
    data: str contents of file.

  Raises:
    FileNotFoundError: if requested file does not exist.
    FileReadError: Any error resulting from trying to open/read file.
  """
  logging.debug('ReadFile(%s)', filename)
  if os.path.exists(filename):
    try:
      data = open(filename, 'r').read()
      return data
    except IOError:
      raise FileReadError('Unable to open or read file %s' % filename)
  else:
    raise FileNotFoundError('Unable to open policy file %s' % filename)


def _Preprocess(data, max_depth=5, base_dir=''):
  """Search input for include statements and import specified include file.

  Search input for include statements and if found, import specified file
  and recursively search included data for includes as well up to max_depth.

  Args:
    data: A string of Policy file data.
    max_depth: Maximum depth of included files
    base_dir: Base path string where to look for policy or include files

  Returns:
    A string containing result of the processed input data

  Raises:
    RecursionTooDeepError: nested include files exceed maximum
  """
  if not max_depth:
    raise RecursionTooDeepError('%s' % (
        'Included files exceed maximum recursion depth of %s.' % max_depth))
  rval = []
  for line in [x.rstrip() for x in data.splitlines()]:
    words = line.split()
    if len(words) > 1 and words[0] == '#include':
      # remove any quotes around included filename
      include_file = words[1].strip('\'"')
      data = _ReadFile(os.path.join(base_dir, include_file))
      # recursively handle includes in included data
      inc_data = _Preprocess(data, max_depth - 1, base_dir=base_dir)
      rval.extend(inc_data)
    else:
      rval.append(line)
  return rval


def ParseFile(filename, definitions=None, optimize=True, base_dir='',
              shade_check=False):
  """Parse the policy contained in file, optionally provide a naming object.

  Read specified policy file and parse into a policy object.

  Args:
    filename: Name of policy file to parse.
    definitions: optional naming library definitions object.
    optimize: bool - whether to summarize networks and services.
    base_dir: base path string to look for acls or include files.
    shade_check: bool - whether to raise an exception when a term is shaded.

  Returns:
    policy object or False (if parse error).
  """
  data = _ReadFile(filename)
  p = ParsePolicy(data, definitions, optimize, base_dir=base_dir,
                  shade_check=shade_check, filename=filename)
  return p


def ParsePolicy(data, definitions=None, optimize=True, base_dir='',
                shade_check=False, filename=''):
  """Parse the policy in 'data', optionally provide a naming object.

  Parse a blob of policy text into a policy object.

  Args:
    data: a string blob of policy data to parse.
    definitions: optional naming library definitions object.
    optimize: bool - whether to summarize networks and services.
    base_dir: base path string to look for acls or include files.
    shade_check: bool - whether to raise an exception when a term is shaded.
    filename: string - filename used by the policy.

  Returns:
    policy object or False (if parse error).
  """
  try:
    if definitions:
      globals()['DEFINITIONS'] = definitions
    else:
      globals()['DEFINITIONS'] = naming.Naming(DEFAULT_DEFINITIONS)
    if not optimize:
      globals()['_OPTIMIZE'] = False
    if shade_check:
      globals()['_SHADE_CHECK'] = True

    lexer = lex.lex()

    preprocessed_data = '\n'.join(_Preprocess(data, base_dir=base_dir))
    p = yacc.yacc(write_tables=False, debug=0, errorlog=yacc.NullLogger())
    policy = p.parse(preprocessed_data, lexer=lexer)
    policy.filename = filename
    return policy

  except IndexError:
    return False


# if you call this from the command line, you can specify a pol file for it to
# read.
if __name__ == '__main__':
  ret = 0
  if len(sys.argv) > 1:
    try:
      ret = ParsePolicy(open(sys.argv[1], 'r').read(), filename=sys.argv[1])
    except IOError:
      print('ERROR: \'%s\' either does not exist or is not readable' %
            (sys.argv[1]))
      ret = 1
  else:
    # default to reading stdin
    ret = ParsePolicy(sys.stdin.read())
  sys.exit(ret)<|MERGE_RESOLUTION|>--- conflicted
+++ resolved
@@ -1373,12 +1373,10 @@
   HOP_LIMIT = 47
   LOG_NAME = 48
   FLEXIBLE_MATCH_RANGE = 49
-<<<<<<< HEAD
-  PAN_APPLICATION = 54
-=======
   ESPFX = 50
   EDPFX = 51
->>>>>>> 24e25973
+  PAN_APPLICATION = 54
+
 
   def __init__(self, var_type, value):
     self.var_type = var_type
