# Copyright 2015 The Capirca Project Authors All Rights Reserved.
#
# Licensed under the Apache License, Version 2.0 (the "License");
# you may not use this file except in compliance with the License.
# You may obtain a copy of the License at
#
#     http://www.apache.org/licenses/LICENSE-2.0
#
# unless required by applicable law or agreed to in writing, software
# distributed under the License is distributed on an "AS IS" BASIS,
# WITHOUT WARRANTIES OR CONDITIONS OF ANY KIND, either express or implied.
# See the License for the specific language governing permissions and
# limitations under the License.

from __future__ import absolute_import
from __future__ import division
from __future__ import print_function
from __future__ import unicode_literals

import logging
import os

import aclgen
from lib import naming
import mock
import gflags as flags
import logging
import unittest


FLAGS = flags.FLAGS


class TestAclGenDemo(unittest.TestCase):
  """Ensure Capirca demo runs successfully out-of-the-box."""

  def setUp(self):
    if aclgen.FLAGS.is_parsed():
      aclgen.FLAGS.unparse_flags()
    self.output_dir = '.'

    curr_dir = os.path.dirname(os.path.abspath(__file__))
    self.root_dir = os.path.realpath(os.path.join(curr_dir, '..', '..'))
    self.policies_dir = os.path.join(self.root_dir, 'policies')
    self.defs_dir = os.path.join(self.root_dir, 'def')

  @mock.patch.object(aclgen, '_WriteFile', autospec=True)
  def test_smoke_test_generates_successfully(self, mock_writer):
    args = [
        'program',
        '--base_directory={0}'.format(self.policies_dir),
        '--definitions_directory={0}'.format(self.defs_dir),
        '--output_directory={0}'.format(self.output_dir)
    ]
    aclgen.main(args)
<<<<<<< HEAD

    expected_files = [
        'sample_cisco_lab.acl',
        'sample_gce.gce',
        'sample_ipset.ips',
        'sample_juniper_loopback.jcl',
        'sample_multitarget.acl',
        'sample_multitarget.asa',
        'sample_multitarget.bacl',
        'sample_multitarget.eacl',
        'sample_multitarget.ipt',
        'sample_multitarget.jcl',
        'sample_multitarget.nacl',
        'sample_multitarget.xacl',
        'sample_nsxv.nsx',
        'sample_packetfilter.pf',
        'sample_speedway.ipt',
        'sample_srx.srx',
        'sample_paloalto.xml'
=======
    expected = [
        mock.call('./sample_cisco_lab.acl', mock.ANY),
        mock.call('./sample_gce.gce', mock.ANY),
        mock.call('./sample_ipset.ips', mock.ANY),
        mock.call('./sample_juniper_loopback.jcl', mock.ANY),
        mock.call('./sample_multitarget.acl', mock.ANY),
        mock.call('./sample_multitarget.asa', mock.ANY),
        mock.call('./sample_multitarget.bacl', mock.ANY),
        mock.call('./sample_multitarget.eacl', mock.ANY),
        mock.call('./sample_multitarget.ipt', mock.ANY),
        mock.call('./sample_multitarget.jcl', mock.ANY),
        mock.call('./sample_multitarget.xacl', mock.ANY),
        mock.call('./sample_nsxv.nsx', mock.ANY),
        mock.call('./sample_packetfilter.pf', mock.ANY),
        mock.call('./sample_speedway.ipt', mock.ANY),
        mock.call('./sample_srx.srx', mock.ANY),
        mock.call('./sample_paloalto.xml', mock.ANY)
>>>>>>> 56b20269
    ]
    mock_writer.assert_has_calls(expected, any_order=True)

<<<<<<< HEAD
    self.assertTrue('writing {} files to disk...'.format(len(expected_files))
                    in actual_output)

  def test_generate_single_policy(self):
=======
  @mock.patch.object(aclgen, '_WriteFile', autospec=True)
  def test_generate_single_policy(self, mock_writer):
>>>>>>> 56b20269
    args = [
        'program',
        '--policy_file={0}'.format(os.path.join(self.policies_dir,
                                                'pol', 'sample_cisco_lab.pol')),
        '--definitions_directory={0}'.format(self.defs_dir),
        '--output_directory={0}'.format(self.output_dir)
    ]
    aclgen.main(args)
    mock_writer.assert_called_with('./sample_cisco_lab.acl', mock.ANY)

  @mock.patch.object(logging, 'critical')
  @mock.patch.object(naming, 'Naming', autospec=True)
  def test_missing_defs_folder_raises_error(self, mock_naming, mock_error):
    mock_naming.side_effect = naming.NoDefinitionsError()
    args = [
        'program',
        '--base_directory={0}'.format(self.policies_dir),
        '--definitions_directory=/some_missing_dir/',
        '--output_directory={0}'.format(self.output_dir)
    ]

    with self.assertRaises(SystemExit) as cm:
        aclgen.main(args)
    self.assertEqual(cm.exception.code, 1)
    self.assertTrue(mock_error.called)
    mock_error.assert_called_with(((u'bad definitions directory: %s',
                                    u'/some_missing_dir/')))

if __name__ == '__main__':
  unittest.main()<|MERGE_RESOLUTION|>--- conflicted
+++ resolved
@@ -53,27 +53,6 @@
         '--output_directory={0}'.format(self.output_dir)
     ]
     aclgen.main(args)
-<<<<<<< HEAD
-
-    expected_files = [
-        'sample_cisco_lab.acl',
-        'sample_gce.gce',
-        'sample_ipset.ips',
-        'sample_juniper_loopback.jcl',
-        'sample_multitarget.acl',
-        'sample_multitarget.asa',
-        'sample_multitarget.bacl',
-        'sample_multitarget.eacl',
-        'sample_multitarget.ipt',
-        'sample_multitarget.jcl',
-        'sample_multitarget.nacl',
-        'sample_multitarget.xacl',
-        'sample_nsxv.nsx',
-        'sample_packetfilter.pf',
-        'sample_speedway.ipt',
-        'sample_srx.srx',
-        'sample_paloalto.xml'
-=======
     expected = [
         mock.call('./sample_cisco_lab.acl', mock.ANY),
         mock.call('./sample_gce.gce', mock.ANY),
@@ -91,19 +70,11 @@
         mock.call('./sample_speedway.ipt', mock.ANY),
         mock.call('./sample_srx.srx', mock.ANY),
         mock.call('./sample_paloalto.xml', mock.ANY)
->>>>>>> 56b20269
     ]
     mock_writer.assert_has_calls(expected, any_order=True)
 
-<<<<<<< HEAD
-    self.assertTrue('writing {} files to disk...'.format(len(expected_files))
-                    in actual_output)
-
-  def test_generate_single_policy(self):
-=======
   @mock.patch.object(aclgen, '_WriteFile', autospec=True)
   def test_generate_single_policy(self, mock_writer):
->>>>>>> 56b20269
     args = [
         'program',
         '--policy_file={0}'.format(os.path.join(self.policies_dir,
