--- conflicted
+++ resolved
@@ -661,11 +661,7 @@
 EXP_INFO = 2
 
 
-<<<<<<< HEAD
 class JuniperTest(parameterized.TestCase):
-=======
-class JuniperTest(absltest.TestCase):
->>>>>>> 2b1c3519
 
   def setUp(self):
     super().setUp()
